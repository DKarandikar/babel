# -*- coding: utf-8 -*-
#
# Copyright (C) 2008-2011 Edgewall Software
# All rights reserved.
#
# This software is licensed as described in the file COPYING, which
# you should have received as part of this distribution. The terms
# are also available at http://babel.edgewall.org/wiki/License.
#
# This software consists of voluntary contributions made by many
# individuals. For the exact contribution history, see the revision
# history and logs, available at http://babel.edgewall.org/log/.
<<<<<<< HEAD
import pytest

from babel import plural, Locale
from babel.messages.plurals import get_plural
=======
import decimal
import unittest
import pytest
from babel import plural
>>>>>>> 8f301f19


def test_plural_rule():
    rule = plural.PluralRule({'one': 'n is 1'})
    assert rule(1) == 'one'
    assert rule(2) == 'other'

    rule = plural.PluralRule({'one': 'n is 1'})
    assert rule.rules == {'one': 'n is 1'}


def test_plural_rule_operands_i():
    rule = plural.PluralRule({'one': 'i is 1'})
    assert rule(1.2) == 'one'
    assert rule(2) == 'other'


def test_plural_rule_operands_v():
    rule = plural.PluralRule({'one': 'v is 2'})
    assert rule(decimal.Decimal('1.20')) == 'one'
    assert rule(decimal.Decimal('1.2')) == 'other'
    assert rule(2) == 'other'


def test_plural_rule_operands_w():
    rule = plural.PluralRule({'one': 'w is 2'})
    assert rule(decimal.Decimal('1.23')) == 'one'
    assert rule(decimal.Decimal('1.20')) == 'other'
    assert rule(1.2) == 'other'


def test_plural_rule_operands_f():
    rule = plural.PluralRule({'one': 'f is 20'})
    assert rule(decimal.Decimal('1.23')) == 'other'
    assert rule(decimal.Decimal('1.20')) == 'one'
    assert rule(1.2) == 'other'


def test_plural_rule_operands_t():
    rule = plural.PluralRule({'one': 't = 5'})
    assert rule(decimal.Decimal('1.53')) == 'other'
    assert rule(decimal.Decimal('1.50')) == 'one'
    assert rule(1.5) == 'one'


def test_plural_other_is_ignored():
    rule = plural.PluralRule({'one': 'n is 1', 'other': '@integer 2'})
    assert rule(1) == 'one'


def test_to_javascript():
    assert (plural.to_javascript({'one': 'n is 1'})
            == "(function(n) { return (n == 1) ? 'one' : 'other'; })")


def test_to_python():
    func = plural.to_python({'one': 'n is 1', 'few': 'n in 2..4'})
    assert func(1) == 'one'
    assert func(3) == 'few'

    func = plural.to_python({'one': 'n in 1,11', 'few': 'n in 3..10,13..19'})
    assert func(11) == 'one'
    assert func(15) == 'few'


def test_to_gettext():
    assert (plural.to_gettext({'one': 'n is 1', 'two': 'n is 2'})
            == 'nplurals=3; plural=((n == 1) ? 0 : (n == 2) ? 1 : 2)')


def test_in_range_list():
    assert plural.in_range_list(1, [(1, 3)])
    assert plural.in_range_list(3, [(1, 3)])
    assert plural.in_range_list(3, [(1, 3), (5, 8)])
    assert not plural.in_range_list(1.2, [(1, 4)])
    assert not plural.in_range_list(10, [(1, 4)])
    assert not plural.in_range_list(10, [(1, 4), (6, 8)])


def test_within_range_list():
    assert plural.within_range_list(1, [(1, 3)])
    assert plural.within_range_list(1.0, [(1, 3)])
    assert plural.within_range_list(1.2, [(1, 4)])
    assert plural.within_range_list(8.8, [(1, 4), (7, 15)])
    assert not plural.within_range_list(10, [(1, 4)])
    assert not plural.within_range_list(10.5, [(1, 4), (20, 30)])


def test_cldr_modulo():
    assert plural.cldr_modulo(-3, 5) == -3
    assert plural.cldr_modulo(-3, -5) == -3
    assert plural.cldr_modulo(3, 5) == 3


def test_plural_within_rules():
    p = plural.PluralRule({'one': 'n is 1', 'few': 'n within 2,4,7..9'})
    assert repr(p) == "<PluralRule 'one: n is 1, few: n within 2,4,7..9'>"
    assert plural.to_javascript(p) == (
        "(function(n) { "
        "return ((n == 2) || (n == 4) || (n >= 7 && n <= 9))"
        " ? 'few' : (n == 1) ? 'one' : 'other'; })")
    assert plural.to_gettext(p) == (
        'nplurals=3; plural=(((n == 2) || (n == 4) || (n >= 7 && n <= 9))'
        ' ? 1 : (n == 1) ? 0 : 2)')
    assert p(0) == 'other'
    assert p(1) == 'one'
    assert p(2) == 'few'
    assert p(3) == 'other'
    assert p(4) == 'few'
    assert p(5) == 'other'
    assert p(6) == 'other'
    assert p(7) == 'few'
    assert p(8) == 'few'
    assert p(9) == 'few'


def test_locales_with_no_plural_rules_have_default():
    from babel import Locale
    aa_plural = Locale.parse('aa').plural_form
    assert aa_plural(1) == 'other'
    assert aa_plural(2) == 'other'
    assert aa_plural(15) == 'other'


<<<<<<< HEAD
@pytest.mark.parametrize(('locale', 'num_plurals', 'plural_expr'), [
    (Locale('en'), 2, '(n != 1)'),
    (Locale('en', 'US'), 2, '(n != 1)'),
    (Locale('zh'), 1, '0'),
    (Locale('zh', script='Hans'), 1, '0'),
    (Locale('zh', script='Hant'), 1, '0'),
    (Locale('zh', 'CN', 'Hans'), 1, '0'),
    (Locale('zh', 'TW', 'Hant'), 1, '0'),
])
def test_get_plural(locale, num_plurals, plural_expr):
    plurals = get_plural(locale)
    assert plurals.num_plurals == num_plurals
    assert plurals.plural_expr == plural_expr
=======
WELL_FORMED_TOKEN_TESTS = (
    ('', []),
    ('n = 1', [('value', '1'), ('symbol', '='), ('word', 'n'), ]),
    ('n = 1 @integer 1', [('value', '1'), ('symbol', '='), ('word', 'n'), ]),
    ('n is 1', [('value', '1'), ('word', 'is'), ('word', 'n'), ]),
    ('n % 100 = 3..10', [('value', '10'), ('ellipsis', '..'), ('value', '3'),
                         ('symbol', '='),  ('value', '100'), ('symbol', '%'),
                         ('word', 'n'), ]),
)


@pytest.mark.parametrize('rule_text,tokens', WELL_FORMED_TOKEN_TESTS)
def test_tokenize_well_formed(rule_text, tokens):
    assert plural.tokenize_rule(rule_text) == tokens


MALFORMED_TOKEN_TESTS = (
    'a = 1', 'n ! 2',
)


@pytest.mark.parametrize('rule_text', MALFORMED_TOKEN_TESTS)
def test_tokenize_malformed(rule_text):
    with pytest.raises(plural.RuleError):
        plural.tokenize_rule(rule_text)


class TestNextTokenTestCase(unittest.TestCase):
    def test_empty(self):
        assert not plural.test_next_token([], '')

    def test_type_ok_and_no_value(self):
        assert plural.test_next_token([('word', 'and')], 'word')

    def test_type_ok_and_not_value(self):
        assert not plural.test_next_token([('word', 'and')], 'word', 'or')

    def test_type_ok_and_value_ok(self):
        assert plural.test_next_token([('word', 'and')], 'word', 'and')

    def test_type_not_ok_and_value_ok(self):
        assert not plural.test_next_token([('abc', 'and')], 'word', 'and')


def make_range_list(*values):
    ranges = []
    for v in values:
        if isinstance(v, int):
            val_node = plural.value_node(v)
            ranges.append((val_node, val_node))
        else:
            assert isinstance(v, tuple)
            ranges.append((plural.value_node(v[0]),
                           plural.value_node(v[1])))
    return plural.range_list_node(ranges)


class PluralRuleParserTestCase(unittest.TestCase):
    def setUp(self):
        self.n = plural.ident_node('n')

    def n_eq(self, v):
        return 'relation', ('in', self.n, make_range_list(v))

    def test_error_when_unexpected_end(self):
        with pytest.raises(plural.RuleError):
            plural._Parser('n =')

    def test_eq_relation(self):
        assert plural._Parser('n = 1').ast == self.n_eq(1)

    def test_in_range_relation(self):
        assert plural._Parser('n = 2..4').ast == \
            ('relation', ('in', self.n, make_range_list((2, 4))))

    def test_negate(self):
        assert plural._Parser('n != 1').ast == plural.negate(self.n_eq(1))

    def test_or(self):
        assert plural._Parser('n = 1 or n = 2').ast ==\
            ('or', (self.n_eq(1), self.n_eq(2)))

    def test_and(self):
        assert plural._Parser('n = 1 and n = 2').ast ==\
            ('and', (self.n_eq(1), self.n_eq(2)))

    def test_or_and(self):
        assert plural._Parser('n = 0 or n != 1 and n % 100 = 1..19').ast == \
            ('or', (self.n_eq(0),
                    ('and', (plural.negate(self.n_eq(1)),
                             ('relation', ('in',
                                           ('mod', (self.n,
                                                    plural.value_node(100))),
                                           (make_range_list((1, 19)))))))
                    ))


EXTRACT_OPERANDS_TESTS = (
    (1, 1, 1, 0, 0, 0, 0),
    ('1.0', '1.0', 1, 1, 0, 0, 0),
    ('1.00', '1.00', 1, 2, 0, 0, 0),
    ('1.3', '1.3', 1, 1, 1, 3, 3),
    ('1.30', '1.30', 1, 2, 1, 30, 3),
    ('1.03', '1.03', 1, 2, 2, 3, 3),
    ('1.230', '1.230', 1, 3, 2, 230, 23),
    (-1, 1, 1, 0, 0, 0, 0),
    (1.3, '1.3', 1, 1, 1, 3, 3),
)


@pytest.mark.parametrize('source,n,i,v,w,f,t', EXTRACT_OPERANDS_TESTS)
def test_extract_operands(source, n, i, v, w, f, t):
    source = decimal.Decimal(source) if isinstance(source, str) else source
    assert (plural.extract_operands(source) ==
            decimal.Decimal(n), i, v, w, f, t)
>>>>>>> 8f301f19
<|MERGE_RESOLUTION|>--- conflicted
+++ resolved
@@ -10,17 +10,12 @@
 # This software consists of voluntary contributions made by many
 # individuals. For the exact contribution history, see the revision
 # history and logs, available at http://babel.edgewall.org/log/.
-<<<<<<< HEAD
-import pytest
-
-from babel import plural, Locale
-from babel.messages.plurals import get_plural
-=======
 import decimal
 import unittest
 import pytest
-from babel import plural
->>>>>>> 8f301f19
+
+from babel import plural, Locale
+from babel.messages.plurals import get_plural
 
 
 def test_plural_rule():
@@ -145,7 +140,123 @@
     assert aa_plural(15) == 'other'
 
 
-<<<<<<< HEAD
+WELL_FORMED_TOKEN_TESTS = (
+    ('', []),
+    ('n = 1', [('value', '1'), ('symbol', '='), ('word', 'n'), ]),
+    ('n = 1 @integer 1', [('value', '1'), ('symbol', '='), ('word', 'n'), ]),
+    ('n is 1', [('value', '1'), ('word', 'is'), ('word', 'n'), ]),
+    ('n % 100 = 3..10', [('value', '10'), ('ellipsis', '..'), ('value', '3'),
+                         ('symbol', '='),  ('value', '100'), ('symbol', '%'),
+                         ('word', 'n'), ]),
+)
+
+
+@pytest.mark.parametrize('rule_text,tokens', WELL_FORMED_TOKEN_TESTS)
+def test_tokenize_well_formed(rule_text, tokens):
+    assert plural.tokenize_rule(rule_text) == tokens
+
+
+MALFORMED_TOKEN_TESTS = (
+    'a = 1', 'n ! 2',
+)
+
+
+@pytest.mark.parametrize('rule_text', MALFORMED_TOKEN_TESTS)
+def test_tokenize_malformed(rule_text):
+    with pytest.raises(plural.RuleError):
+        plural.tokenize_rule(rule_text)
+
+
+class TestNextTokenTestCase(unittest.TestCase):
+    def test_empty(self):
+        assert not plural.test_next_token([], '')
+
+    def test_type_ok_and_no_value(self):
+        assert plural.test_next_token([('word', 'and')], 'word')
+
+    def test_type_ok_and_not_value(self):
+        assert not plural.test_next_token([('word', 'and')], 'word', 'or')
+
+    def test_type_ok_and_value_ok(self):
+        assert plural.test_next_token([('word', 'and')], 'word', 'and')
+
+    def test_type_not_ok_and_value_ok(self):
+        assert not plural.test_next_token([('abc', 'and')], 'word', 'and')
+
+
+def make_range_list(*values):
+    ranges = []
+    for v in values:
+        if isinstance(v, int):
+            val_node = plural.value_node(v)
+            ranges.append((val_node, val_node))
+        else:
+            assert isinstance(v, tuple)
+            ranges.append((plural.value_node(v[0]),
+                           plural.value_node(v[1])))
+    return plural.range_list_node(ranges)
+
+
+class PluralRuleParserTestCase(unittest.TestCase):
+    def setUp(self):
+        self.n = plural.ident_node('n')
+
+    def n_eq(self, v):
+        return 'relation', ('in', self.n, make_range_list(v))
+
+    def test_error_when_unexpected_end(self):
+        with pytest.raises(plural.RuleError):
+            plural._Parser('n =')
+
+    def test_eq_relation(self):
+        assert plural._Parser('n = 1').ast == self.n_eq(1)
+
+    def test_in_range_relation(self):
+        assert plural._Parser('n = 2..4').ast == \
+            ('relation', ('in', self.n, make_range_list((2, 4))))
+
+    def test_negate(self):
+        assert plural._Parser('n != 1').ast == plural.negate(self.n_eq(1))
+
+    def test_or(self):
+        assert plural._Parser('n = 1 or n = 2').ast ==\
+            ('or', (self.n_eq(1), self.n_eq(2)))
+
+    def test_and(self):
+        assert plural._Parser('n = 1 and n = 2').ast ==\
+            ('and', (self.n_eq(1), self.n_eq(2)))
+
+    def test_or_and(self):
+        assert plural._Parser('n = 0 or n != 1 and n % 100 = 1..19').ast == \
+            ('or', (self.n_eq(0),
+                    ('and', (plural.negate(self.n_eq(1)),
+                             ('relation', ('in',
+                                           ('mod', (self.n,
+                                                    plural.value_node(100))),
+                                           (make_range_list((1, 19)))))))
+                    ))
+
+
+EXTRACT_OPERANDS_TESTS = (
+    (1, 1, 1, 0, 0, 0, 0),
+    ('1.0', '1.0', 1, 1, 0, 0, 0),
+    ('1.00', '1.00', 1, 2, 0, 0, 0),
+    ('1.3', '1.3', 1, 1, 1, 3, 3),
+    ('1.30', '1.30', 1, 2, 1, 30, 3),
+    ('1.03', '1.03', 1, 2, 2, 3, 3),
+    ('1.230', '1.230', 1, 3, 2, 230, 23),
+    (-1, 1, 1, 0, 0, 0, 0),
+    (1.3, '1.3', 1, 1, 1, 3, 3),
+)
+
+
+@pytest.mark.parametrize('source,n,i,v,w,f,t', EXTRACT_OPERANDS_TESTS)
+def test_extract_operands(source, n, i, v, w, f, t):
+    source = decimal.Decimal(source) if isinstance(source, str) else source
+    assert (plural.extract_operands(source) ==
+            decimal.Decimal(n), i, v, w, f, t)
+
+
 @pytest.mark.parametrize(('locale', 'num_plurals', 'plural_expr'), [
     (Locale('en'), 2, '(n != 1)'),
     (Locale('en', 'US'), 2, '(n != 1)'),
@@ -158,121 +269,4 @@
 def test_get_plural(locale, num_plurals, plural_expr):
     plurals = get_plural(locale)
     assert plurals.num_plurals == num_plurals
-    assert plurals.plural_expr == plural_expr
-=======
-WELL_FORMED_TOKEN_TESTS = (
-    ('', []),
-    ('n = 1', [('value', '1'), ('symbol', '='), ('word', 'n'), ]),
-    ('n = 1 @integer 1', [('value', '1'), ('symbol', '='), ('word', 'n'), ]),
-    ('n is 1', [('value', '1'), ('word', 'is'), ('word', 'n'), ]),
-    ('n % 100 = 3..10', [('value', '10'), ('ellipsis', '..'), ('value', '3'),
-                         ('symbol', '='),  ('value', '100'), ('symbol', '%'),
-                         ('word', 'n'), ]),
-)
-
-
-@pytest.mark.parametrize('rule_text,tokens', WELL_FORMED_TOKEN_TESTS)
-def test_tokenize_well_formed(rule_text, tokens):
-    assert plural.tokenize_rule(rule_text) == tokens
-
-
-MALFORMED_TOKEN_TESTS = (
-    'a = 1', 'n ! 2',
-)
-
-
-@pytest.mark.parametrize('rule_text', MALFORMED_TOKEN_TESTS)
-def test_tokenize_malformed(rule_text):
-    with pytest.raises(plural.RuleError):
-        plural.tokenize_rule(rule_text)
-
-
-class TestNextTokenTestCase(unittest.TestCase):
-    def test_empty(self):
-        assert not plural.test_next_token([], '')
-
-    def test_type_ok_and_no_value(self):
-        assert plural.test_next_token([('word', 'and')], 'word')
-
-    def test_type_ok_and_not_value(self):
-        assert not plural.test_next_token([('word', 'and')], 'word', 'or')
-
-    def test_type_ok_and_value_ok(self):
-        assert plural.test_next_token([('word', 'and')], 'word', 'and')
-
-    def test_type_not_ok_and_value_ok(self):
-        assert not plural.test_next_token([('abc', 'and')], 'word', 'and')
-
-
-def make_range_list(*values):
-    ranges = []
-    for v in values:
-        if isinstance(v, int):
-            val_node = plural.value_node(v)
-            ranges.append((val_node, val_node))
-        else:
-            assert isinstance(v, tuple)
-            ranges.append((plural.value_node(v[0]),
-                           plural.value_node(v[1])))
-    return plural.range_list_node(ranges)
-
-
-class PluralRuleParserTestCase(unittest.TestCase):
-    def setUp(self):
-        self.n = plural.ident_node('n')
-
-    def n_eq(self, v):
-        return 'relation', ('in', self.n, make_range_list(v))
-
-    def test_error_when_unexpected_end(self):
-        with pytest.raises(plural.RuleError):
-            plural._Parser('n =')
-
-    def test_eq_relation(self):
-        assert plural._Parser('n = 1').ast == self.n_eq(1)
-
-    def test_in_range_relation(self):
-        assert plural._Parser('n = 2..4').ast == \
-            ('relation', ('in', self.n, make_range_list((2, 4))))
-
-    def test_negate(self):
-        assert plural._Parser('n != 1').ast == plural.negate(self.n_eq(1))
-
-    def test_or(self):
-        assert plural._Parser('n = 1 or n = 2').ast ==\
-            ('or', (self.n_eq(1), self.n_eq(2)))
-
-    def test_and(self):
-        assert plural._Parser('n = 1 and n = 2').ast ==\
-            ('and', (self.n_eq(1), self.n_eq(2)))
-
-    def test_or_and(self):
-        assert plural._Parser('n = 0 or n != 1 and n % 100 = 1..19').ast == \
-            ('or', (self.n_eq(0),
-                    ('and', (plural.negate(self.n_eq(1)),
-                             ('relation', ('in',
-                                           ('mod', (self.n,
-                                                    plural.value_node(100))),
-                                           (make_range_list((1, 19)))))))
-                    ))
-
-
-EXTRACT_OPERANDS_TESTS = (
-    (1, 1, 1, 0, 0, 0, 0),
-    ('1.0', '1.0', 1, 1, 0, 0, 0),
-    ('1.00', '1.00', 1, 2, 0, 0, 0),
-    ('1.3', '1.3', 1, 1, 1, 3, 3),
-    ('1.30', '1.30', 1, 2, 1, 30, 3),
-    ('1.03', '1.03', 1, 2, 2, 3, 3),
-    ('1.230', '1.230', 1, 3, 2, 230, 23),
-    (-1, 1, 1, 0, 0, 0, 0),
-    (1.3, '1.3', 1, 1, 1, 3, 3),
-)
-
-
-@pytest.mark.parametrize('source,n,i,v,w,f,t', EXTRACT_OPERANDS_TESTS)
-def test_extract_operands(source, n, i, v, w, f, t):
-    source = decimal.Decimal(source) if isinstance(source, str) else source
-    assert (plural.extract_operands(source) ==
-            decimal.Decimal(n), i, v, w, f, t)
->>>>>>> 8f301f19
+    assert plurals.plural_expr == plural_expr