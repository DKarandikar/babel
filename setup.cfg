<<<<<<< HEAD
[egg_info]
tag_date = false

=======
>>>>>>> 8f301f19
[aliases]
release = sdist bdist_wheel

[pytest]
norecursedirs = .* _* scripts {args}

[bdist_wheel]
universal = 1<|MERGE_RESOLUTION|>--- conflicted
+++ resolved
@@ -1,9 +1,4 @@
-<<<<<<< HEAD
-[egg_info]
-tag_date = false
 
-=======
->>>>>>> 8f301f19
 [aliases]
 release = sdist bdist_wheel
 
