--- conflicted
+++ resolved
@@ -809,19 +809,13 @@
         >>> Locale('en').datetime_skeletons['MEd']
         <DateTimePattern u'E, M/d'>
         >>> Locale('fr').datetime_skeletons['MEd']
-<<<<<<< HEAD
-        <DateTimePattern u'E d/M'>
-=======
         <DateTimePattern u'E dd/MM'>
->>>>>>> 832e58ab
         >>> Locale('fr').datetime_skeletons['H']
         <DateTimePattern u"HH 'h'">
         """
         return self._data['datetime_skeletons']
 
     @property
-<<<<<<< HEAD
-=======
     def interval_formats(self):
         """Locale patterns for interval formatting.
 
@@ -844,7 +838,6 @@
         return self._data['interval_formats']
 
     @property
->>>>>>> 832e58ab
     def plural_form(self):
         """Plural rules for the locale.
 
@@ -858,23 +851,6 @@
         'many'
         """
         return self._data.get('plural_form', _default_plural_rule)
-
-    @property
-    def ordinal_form(self):
-        """Plural rules for the locale.
-
-        >>> Locale('en').ordinal_form(1)
-        'one'
-        >>> Locale('en').ordinal_form(2)
-        'two'
-        >>> Locale('en').ordinal_form(3)
-        'few'
-        >>> Locale('fr').ordinal_form(2)
-        'other'
-        >>> Locale('ru').ordinal_form(100)
-        'other'
-        """
-        return self._data.get('ordinal_form', _default_plural_rule)
 
     @property
     def list_patterns(self):
