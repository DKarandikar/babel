# -*- coding: utf-8 -*-
"""
    babel.dates
    ~~~~~~~~~~~

    Locale dependent formatting and parsing of dates and times.

    The default locale for the functions in this module is determined by the
    following environment variables, in that order:

     * ``LC_TIME``,
     * ``LC_ALL``, and
     * ``LANG``

    :copyright: (c) 2013 by the Babel Team.
    :license: BSD, see LICENSE for more details.
"""

from __future__ import division

import re
import warnings
import pytz as _pytz

from datetime import date, datetime, time, timedelta
from bisect import bisect_right

from babel.core import default_locale, get_global, Locale
from babel.util import UTC, LOCALTZ
from babel._compat import string_types, integer_types, number_types


LC_TIME = default_locale('LC_TIME')

# Aliases for use in scopes where the modules are shadowed by local variables
date_ = date
datetime_ = datetime
time_ = time


def _get_dt_and_tzinfo(dt_or_tzinfo):
    """
    Parse a `dt_or_tzinfo` value into a datetime and a tzinfo.

    See the docs for this function's callers for semantics.

    :rtype: tuple[datetime, tzinfo]
    """
    if dt_or_tzinfo is None:
        dt = datetime.now()
        tzinfo = LOCALTZ
    elif isinstance(dt_or_tzinfo, string_types):
        dt = None
        tzinfo = get_timezone(dt_or_tzinfo)
    elif isinstance(dt_or_tzinfo, integer_types):
        dt = None
        tzinfo = UTC
    elif isinstance(dt_or_tzinfo, (datetime, time)):
        dt = _get_datetime(dt_or_tzinfo)
        if dt.tzinfo is not None:
            tzinfo = dt.tzinfo
        else:
            tzinfo = UTC
    else:
        dt = None
        tzinfo = dt_or_tzinfo
    return dt, tzinfo


def _get_datetime(instant):
    """
    Get a datetime out of an "instant" (date, time, datetime, number).

    .. warning:: The return values of this function may depend on the system clock.

    If the instant is None, the current moment is used.
    If the instant is a time, it's augmented with today's date.

    Dates are converted to naive datetimes with midnight as the time component.

    >>> _get_datetime(date(2015, 1, 1))
    datetime.datetime(2015, 1, 1, 0, 0)

    UNIX timestamps are converted to datetimes.

    >>> _get_datetime(1400000000)
    datetime.datetime(2014, 5, 13, 16, 53, 20)

    Other values are passed through as-is.

    >>> x = datetime(2015, 1, 1)
    >>> _get_datetime(x) is x
    True

    :param instant: date, time, datetime, integer, float or None
    :type instant: date|time|datetime|int|float|None
    :return: a datetime
    :rtype: datetime
    """
    if instant is None:
        return datetime_.utcnow()
    elif isinstance(instant, integer_types) or isinstance(instant, float):
        return datetime_.utcfromtimestamp(instant)
    elif isinstance(instant, time):
        return datetime_.combine(date.today(), instant)
    elif isinstance(instant, date) and not isinstance(instant, datetime):
        return datetime_.combine(instant, time())
    # TODO (3.x): Add an assertion/type check for this fallthrough branch:
    return instant


def _ensure_datetime_tzinfo(datetime, tzinfo=None):
    """
    Ensure the datetime passed has an attached tzinfo.

    If the datetime is tz-naive to begin with, UTC is attached.

    If a tzinfo is passed in, the datetime is normalized to that timezone.

    >>> _ensure_datetime_tzinfo(datetime(2015, 1, 1)).tzinfo.zone
    'UTC'

    >>> tz = get_timezone("Europe/Stockholm")
    >>> _ensure_datetime_tzinfo(datetime(2015, 1, 1, 13, 15, tzinfo=UTC), tzinfo=tz).hour
    14

    :param datetime: Datetime to augment.
    :param tzinfo: Optional tznfo.
    :return: datetime with tzinfo
    :rtype: datetime
    """
    if datetime.tzinfo is None:
        datetime = datetime.replace(tzinfo=UTC)
    if tzinfo is not None:
        datetime = datetime.astimezone(get_timezone(tzinfo))
        if hasattr(tzinfo, 'normalize'):  # pytz
            datetime = tzinfo.normalize(datetime)
    return datetime


def _get_time(time, tzinfo=None):
    """
    Get a timezoned time from a given instant.

    .. warning:: The return values of this function may depend on the system clock.

    :param time: time, datetime or None
    :rtype: time
    """
    if time is None:
        time = datetime.utcnow()
    elif isinstance(time, number_types):
        time = datetime.utcfromtimestamp(time)
    if time.tzinfo is None:
        time = time.replace(tzinfo=UTC)
    if isinstance(time, datetime):
        if tzinfo is not None:
            time = time.astimezone(tzinfo)
            if hasattr(tzinfo, 'normalize'):  # pytz
                time = tzinfo.normalize(time)
        time = time.timetz()
    elif tzinfo is not None:
        time = time.replace(tzinfo=tzinfo)
    return time


def get_timezone(zone=None):
    """Looks up a timezone by name and returns it.  The timezone object
    returned comes from ``pytz`` and corresponds to the `tzinfo` interface and
    can be used with all of the functions of Babel that operate with dates.

    If a timezone is not known a :exc:`LookupError` is raised.  If `zone`
    is ``None`` a local zone object is returned.

    :param zone: the name of the timezone to look up.  If a timezone object
                 itself is passed in, mit's returned unchanged.
    """
    if zone is None:
        return LOCALTZ
    if not isinstance(zone, string_types):
        return zone
    try:
        return _pytz.timezone(zone)
    except _pytz.UnknownTimeZoneError:
        raise LookupError('Unknown timezone %s' % zone)


def get_next_timezone_transition(zone=None, dt=None):
    """Given a timezone it will return a :class:`TimezoneTransition` object
    that holds the information about the next timezone transition that's going
    to happen.  For instance this can be used to detect when the next DST
    change is going to happen and how it looks like.

    The transition is calculated relative to the given datetime object.  The
    next transition that follows the date is used.  If a transition cannot
    be found the return value will be `None`.

    Transition information can only be provided for timezones returned by
    the :func:`get_timezone` function.

    :param zone: the timezone for which the transition should be looked up.
                 If not provided the local timezone is used.
    :param dt: the date after which the next transition should be found.
               If not given the current time is assumed.
    """
    zone = get_timezone(zone)
    dt = _get_datetime(dt).replace(tzinfo=None)

    if not hasattr(zone, '_utc_transition_times'):
        raise TypeError('Given timezone does not have UTC transition '
                        'times.  This can happen because the operating '
                        'system fallback local timezone is used or a '
                        'custom timezone object')

    try:
        idx = max(0, bisect_right(zone._utc_transition_times, dt))
        old_trans = zone._transition_info[idx - 1]
        new_trans = zone._transition_info[idx]
        old_tz = zone._tzinfos[old_trans]
        new_tz = zone._tzinfos[new_trans]
    except (LookupError, ValueError):
        return None

    return TimezoneTransition(
        activates=zone._utc_transition_times[idx],
        from_tzinfo=old_tz,
        to_tzinfo=new_tz,
        reference_date=dt
    )


class TimezoneTransition(object):
    """A helper object that represents the return value from
    :func:`get_next_timezone_transition`.
    """

    def __init__(self, activates, from_tzinfo, to_tzinfo, reference_date=None):
        #: the time of the activation of the timezone transition in UTC.
        self.activates = activates
        #: the timezone from where the transition starts.
        self.from_tzinfo = from_tzinfo
        #: the timezone for after the transition.
        self.to_tzinfo = to_tzinfo
        #: the reference date that was provided.  This is the `dt` parameter
        #: to the :func:`get_next_timezone_transition`.
        self.reference_date = reference_date

    @property
    def from_tz(self):
        """The name of the timezone before the transition."""
        return self.from_tzinfo._tzname

    @property
    def to_tz(self):
        """The name of the timezone after the transition."""
        return self.to_tzinfo._tzname

    @property
    def from_offset(self):
        """The UTC offset in seconds before the transition."""
        return int(self.from_tzinfo._utcoffset.total_seconds())

    @property
    def to_offset(self):
        """The UTC offset in seconds after the transition."""
        return int(self.to_tzinfo._utcoffset.total_seconds())

    def __repr__(self):
        return '<TimezoneTransition %s -> %s (%s)>' % (
            self.from_tz,
            self.to_tz,
            self.activates,
        )


def get_period_names(width='wide', context='stand-alone', locale=LC_TIME):
    """Return the names for day periods (AM/PM) used by the locale.

    >>> get_period_names(locale='en_US')['am']
    u'AM'

    :param width: the width to use, one of "abbreviated", "narrow", or "wide"
    :param context: the context, either "format" or "stand-alone"
    :param locale: the `Locale` object, or a locale string
    """
    return Locale.parse(locale).day_periods[context][width]


def get_day_names(width='wide', context='format', locale=LC_TIME):
    """Return the day names used by the locale for the specified format.

    >>> get_day_names('wide', locale='en_US')[1]
    u'Tuesday'
    >>> get_day_names('short', locale='en_US')[1]
    u'Tu'
    >>> get_day_names('abbreviated', locale='es')[1]
    u'mar.'
    >>> get_day_names('narrow', context='stand-alone', locale='de_DE')[1]
    u'D'

    :param width: the width to use, one of "wide", "abbreviated", "short" or "narrow"
    :param context: the context, either "format" or "stand-alone"
    :param locale: the `Locale` object, or a locale string
    """
    return Locale.parse(locale).days[context][width]


def get_month_names(width='wide', context='format', locale=LC_TIME):
    """Return the month names used by the locale for the specified format.

    >>> get_month_names('wide', locale='en_US')[1]
    u'January'
    >>> get_month_names('abbreviated', locale='es')[1]
    u'ene.'
    >>> get_month_names('narrow', context='stand-alone', locale='de_DE')[1]
    u'J'

    :param width: the width to use, one of "wide", "abbreviated", or "narrow"
    :param context: the context, either "format" or "stand-alone"
    :param locale: the `Locale` object, or a locale string
    """
    return Locale.parse(locale).months[context][width]


def get_quarter_names(width='wide', context='format', locale=LC_TIME):
    """Return the quarter names used by the locale for the specified format.

    >>> get_quarter_names('wide', locale='en_US')[1]
    u'1st quarter'
    >>> get_quarter_names('abbreviated', locale='de_DE')[1]
    u'Q1'
    >>> get_quarter_names('narrow', locale='de_DE')[1]
    u'1'

    :param width: the width to use, one of "wide", "abbreviated", or "narrow"
    :param context: the context, either "format" or "stand-alone"
    :param locale: the `Locale` object, or a locale string
    """
    return Locale.parse(locale).quarters[context][width]


def get_era_names(width='wide', locale=LC_TIME):
    """Return the era names used by the locale for the specified format.

    >>> get_era_names('wide', locale='en_US')[1]
    u'Anno Domini'
    >>> get_era_names('abbreviated', locale='de_DE')[1]
    u'n. Chr.'

    :param width: the width to use, either "wide", "abbreviated", or "narrow"
    :param locale: the `Locale` object, or a locale string
    """
    return Locale.parse(locale).eras[width]


def get_date_format(format='medium', locale=LC_TIME):
    """Return the date formatting patterns used by the locale for the specified
    format.

    >>> get_date_format(locale='en_US')
    <DateTimePattern u'MMM d, y'>
    >>> get_date_format('full', locale='de_DE')
    <DateTimePattern u'EEEE, d. MMMM y'>

    :param format: the format to use, one of "full", "long", "medium", or
                   "short"
    :param locale: the `Locale` object, or a locale string
    """
    return Locale.parse(locale).date_formats[format]


def get_datetime_format(format='medium', locale=LC_TIME):
    """Return the datetime formatting patterns used by the locale for the
    specified format.

    >>> get_datetime_format(locale='en_US')
    u'{1}, {0}'

    :param format: the format to use, one of "full", "long", "medium", or
                   "short"
    :param locale: the `Locale` object, or a locale string
    """
    patterns = Locale.parse(locale).datetime_formats
    if format not in patterns:
        format = None
    return patterns[format]


def get_time_format(format='medium', locale=LC_TIME):
    """Return the time formatting patterns used by the locale for the specified
    format.

    >>> get_time_format(locale='en_US')
    <DateTimePattern u'h:mm:ss a'>
    >>> get_time_format('full', locale='de_DE')
    <DateTimePattern u'HH:mm:ss zzzz'>

    :param format: the format to use, one of "full", "long", "medium", or
                   "short"
    :param locale: the `Locale` object, or a locale string
    """
    return Locale.parse(locale).time_formats[format]


def get_timezone_gmt(datetime=None, width='long', locale=LC_TIME, return_z=False):
    """Return the timezone associated with the given `datetime` object formatted
    as string indicating the offset from GMT.

    >>> dt = datetime(2007, 4, 1, 15, 30)
    >>> get_timezone_gmt(dt, locale='en')
    u'GMT+00:00'
    >>> get_timezone_gmt(dt, locale='en', return_z=True)
    'Z'
    >>> get_timezone_gmt(dt, locale='en', width='iso8601_short')
    u'+00'
    >>> tz = get_timezone('America/Los_Angeles')
    >>> dt = tz.localize(datetime(2007, 4, 1, 15, 30))
    >>> get_timezone_gmt(dt, locale='en')
    u'GMT-07:00'
    >>> get_timezone_gmt(dt, 'short', locale='en')
    u'-0700'
    >>> get_timezone_gmt(dt, locale='en', width='iso8601_short')
    u'-07'

    The long format depends on the locale, for example in France the acronym
    UTC string is used instead of GMT:

    >>> get_timezone_gmt(dt, 'long', locale='fr_FR')
    u'UTC-07:00'

    .. versionadded:: 0.9

    :param datetime: the ``datetime`` object; if `None`, the current date and
                     time in UTC is used
    :param width: either "long" or "short" or "iso8601" or "iso8601_short"
    :param locale: the `Locale` object, or a locale string
    :param return_z: True or False; Function returns indicator "Z"
                     when local time offset is 0
    """
    datetime = _ensure_datetime_tzinfo(_get_datetime(datetime))
    locale = Locale.parse(locale)

    offset = datetime.tzinfo.utcoffset(datetime)
    seconds = offset.days * 24 * 60 * 60 + offset.seconds
    hours, seconds = divmod(seconds, 3600)
    if return_z and hours == 0 and seconds == 0:
        return 'Z'
    elif seconds == 0 and width == 'iso8601_short':
        return u'%+03d' % hours
    elif width == 'short' or width == 'iso8601_short':
        pattern = u'%+03d%02d'
    elif width == 'iso8601':
        pattern = u'%+03d:%02d'
    else:
        pattern = locale.zone_formats['gmt'] % '%+03d:%02d'
    return pattern % (hours, seconds // 60)


def get_timezone_location(dt_or_tzinfo=None, locale=LC_TIME, return_city=False):
    u"""Return a representation of the given timezone using "location format".

    The result depends on both the local display name of the country and the
    city associated with the time zone:

    >>> tz = get_timezone('America/St_Johns')
    >>> print(get_timezone_location(tz, locale='de_DE'))
    Kanada (St. John’s) Zeit
    >>> print(get_timezone_location(tz, locale='en'))
    Canada (St. John’s) Time
    >>> print(get_timezone_location(tz, locale='en', return_city=True))
    St. John’s
    >>> tz = get_timezone('America/Mexico_City')
    >>> get_timezone_location(tz, locale='de_DE')
    u'Mexiko (Mexiko-Stadt) Zeit'

    If the timezone is associated with a country that uses only a single
    timezone, just the localized country name is returned:

    >>> tz = get_timezone('Europe/Berlin')
    >>> get_timezone_name(tz, locale='de_DE')
    u'Mitteleurop\\xe4ische Zeit'

    .. versionadded:: 0.9

    :param dt_or_tzinfo: the ``datetime`` or ``tzinfo`` object that determines
                         the timezone; if `None`, the current date and time in
                         UTC is assumed
    :param locale: the `Locale` object, or a locale string
    :param return_city: True or False, if True then return exemplar city (location)
                        for the time zone
    :return: the localized timezone name using location format

    """
    dt, tzinfo = _get_dt_and_tzinfo(dt_or_tzinfo)
    locale = Locale.parse(locale)

    if hasattr(tzinfo, 'zone'):
        zone = tzinfo.zone
    else:
        zone = tzinfo.tzname(dt or datetime.utcnow())

    # Get the canonical time-zone code
    zone = get_global('zone_aliases').get(zone, zone)

    info = locale.time_zones.get(zone, {})

    # Otherwise, if there is only one timezone for the country, return the
    # localized country name
    region_format = locale.zone_formats['region']
    territory = get_global('zone_territories').get(zone)
    if territory not in locale.territories:
        territory = 'ZZ'  # invalid/unknown
    territory_name = locale.territories[territory]
    if not return_city and territory and len(get_global('territory_zones').get(territory, [])) == 1:
        return region_format % (territory_name)

    # Otherwise, include the city in the output
    fallback_format = locale.zone_formats['fallback']
    if 'city' in info:
        city_name = info['city']
    else:
        metazone = get_global('meta_zones').get(zone)
        metazone_info = locale.meta_zones.get(metazone, {})
        if 'city' in metazone_info:
            city_name = metazone_info['city']
        elif '/' in zone:
            city_name = zone.split('/', 1)[1].replace('_', ' ')
        else:
            city_name = zone.replace('_', ' ')

    if return_city:
        return city_name
    return region_format % (fallback_format % {
        '0': city_name,
        '1': territory_name
    })


def get_timezone_name(dt_or_tzinfo=None, width='long', uncommon=False,
                      locale=LC_TIME, zone_variant=None, return_zone=False):
    r"""Return the localized display name for the given timezone. The timezone
    may be specified using a ``datetime`` or `tzinfo` object.

    >>> dt = time(15, 30, tzinfo=get_timezone('America/Los_Angeles'))
    >>> get_timezone_name(dt, locale='en_US')
    u'Pacific Standard Time'
    >>> get_timezone_name(dt, locale='en_US', return_zone=True)
    'America/Los_Angeles'
    >>> get_timezone_name(dt, width='short', locale='en_US')
    u'PST'

    If this function gets passed only a `tzinfo` object and no concrete
    `datetime`,  the returned display name is indenpendent of daylight savings
    time. This can be used for example for selecting timezones, or to set the
    time of events that recur across DST changes:

    >>> tz = get_timezone('America/Los_Angeles')
    >>> get_timezone_name(tz, locale='en_US')
    u'Pacific Time'
    >>> get_timezone_name(tz, 'short', locale='en_US')
    u'PT'

    If no localized display name for the timezone is available, and the timezone
    is associated with a country that uses only a single timezone, the name of
    that country is returned, formatted according to the locale:

    >>> tz = get_timezone('Europe/Berlin')
    >>> get_timezone_name(tz, locale='de_DE')
    u'Mitteleurop\xe4ische Zeit'
    >>> get_timezone_name(tz, locale='pt_BR')
    u'Hor\xe1rio da Europa Central'

    On the other hand, if the country uses multiple timezones, the city is also
    included in the representation:

    >>> tz = get_timezone('America/St_Johns')
    >>> get_timezone_name(tz, locale='de_DE')
    u'Neufundland-Zeit'

    Note that short format is currently not supported for all timezones and
    all locales.  This is partially because not every timezone has a short
    code in every locale.  In that case it currently falls back to the long
    format.

    For more information see `LDML Appendix J: Time Zone Display Names
    <http://www.unicode.org/reports/tr35/#Time_Zone_Fallback>`_

    .. versionadded:: 0.9

    .. versionchanged:: 1.0
       Added `zone_variant` support.

    :param dt_or_tzinfo: the ``datetime`` or ``tzinfo`` object that determines
                         the timezone; if a ``tzinfo`` object is used, the
                         resulting display name will be generic, i.e.
                         independent of daylight savings time; if `None`, the
                         current date in UTC is assumed
    :param width: either "long" or "short"
    :param uncommon: deprecated and ignored
    :param zone_variant: defines the zone variation to return.  By default the
                           variation is defined from the datetime object
                           passed in.  If no datetime object is passed in, the
                           ``'generic'`` variation is assumed.  The following
                           values are valid: ``'generic'``, ``'daylight'`` and
                           ``'standard'``.
    :param locale: the `Locale` object, or a locale string
    :param return_zone: True or False. If true then function
                        returns long time zone ID
    """
    dt, tzinfo = _get_dt_and_tzinfo(dt_or_tzinfo)
    locale = Locale.parse(locale)

    if hasattr(tzinfo, 'zone'):
        zone = tzinfo.zone
    else:
        zone = tzinfo.tzname(dt)

    if zone_variant is None:
        if dt is None:
            zone_variant = 'generic'
        else:
            dst = tzinfo.dst(dt)
            if dst:
                zone_variant = 'daylight'
            else:
                zone_variant = 'standard'
    else:
        if zone_variant not in ('generic', 'standard', 'daylight'):
            raise ValueError('Invalid zone variation')

    # Get the canonical time-zone code
    zone = get_global('zone_aliases').get(zone, zone)
    if return_zone:
        return zone
    info = locale.time_zones.get(zone, {})
    # Try explicitly translated zone names first
    if width in info:
        if zone_variant in info[width]:
            return info[width][zone_variant]

    metazone = get_global('meta_zones').get(zone)
    if metazone:
        metazone_info = locale.meta_zones.get(metazone, {})
        if width in metazone_info:
            if zone_variant in metazone_info[width]:
                return metazone_info[width][zone_variant]

    # If we have a concrete datetime, we assume that the result can't be
    # independent of daylight savings time, so we return the GMT offset
    if dt is not None:
        return get_timezone_gmt(dt, width=width, locale=locale)

    return get_timezone_location(dt_or_tzinfo, locale=locale)


def format_date(date=None, format='medium', locale=LC_TIME):
    """Return a date formatted according to the given pattern.

    >>> d = date(2007, 4, 1)
    >>> format_date(d, locale='en_US')
    u'Apr 1, 2007'
    >>> format_date(d, format='full', locale='de_DE')
    u'Sonntag, 1. April 2007'

    If you don't want to use the locale default formats, you can specify a
    custom date pattern:

    >>> format_date(d, "EEE, MMM d, ''yy", locale='en')
    u"Sun, Apr 1, '07"

    :param date: the ``date`` or ``datetime`` object; if `None`, the current
                 date is used
    :param format: one of "full", "long", "medium", or "short", or a custom
                   date/time pattern
    :param locale: a `Locale` object or a locale identifier
    """
    if date is None:
        date = date_.today()
    elif isinstance(date, datetime):
        date = date.date()

    locale = Locale.parse(locale)
    if format in ('full', 'long', 'medium', 'short'):
        format = get_date_format(format, locale=locale)
    pattern = parse_pattern(format)
    return pattern.apply(date, locale)


def format_date_with_time(date, time, format='medium', locale=LC_TIME):
    r"""Combines a pre-formatted date and time in to a single string

    >>> format_date_with_time("20/8/15", "14:40", locale='en')
    u'20/8/15, 14:40'
    >>> format_date_with_time("20/8/15", "14:40", 'long', 'en')
    u'20/8/15 at 14:40'
    >>> format_date_with_time("20/8/15", "14:40", 'long', 'de')
    u'20/8/15 um 14:40'

    """
    return get_datetime_format(format, locale=locale) \
        .replace("'", "") \
        .replace('{0}', time) \
        .replace('{1}', date)


def format_datetime(datetime=None, format='medium', tzinfo=None,
                    locale=LC_TIME):
    r"""Return a date formatted according to the given pattern.

    >>> dt = datetime(2007, 4, 1, 15, 30)
    >>> format_datetime(dt, locale='en_US')
    u'Apr 1, 2007, 3:30:00 PM'

    For any pattern requiring the display of the time-zone, the third-party
    ``pytz`` package is needed to explicitly specify the time-zone:

    >>> format_datetime(dt, 'full', tzinfo=get_timezone('Europe/Paris'),
    ...                 locale='fr_FR')
    u'dimanche 1 avril 2007 \xe0 17:30:00 heure d\u2019\xe9t\xe9 d\u2019Europe centrale'
    >>> format_datetime(dt, "yyyy.MM.dd G 'at' HH:mm:ss zzz",
    ...                 tzinfo=get_timezone('US/Eastern'), locale='en')
    u'2007.04.01 AD at 11:30:00 EDT'

    :param datetime: the `datetime` object; if `None`, the current date and
                     time is used
    :param format: one of "full", "long", "medium", or "short", or a custom
                   date/time pattern
    :param tzinfo: the timezone to apply to the time for display
    :param locale: a `Locale` object or a locale identifier
    """
    datetime = _ensure_datetime_tzinfo(_get_datetime(datetime), tzinfo)

    locale = Locale.parse(locale)
    if format in ('full', 'long', 'medium', 'short'):
        return format_date_with_time(
            format_date(datetime, format, locale=locale),
            format_time(datetime, format, tzinfo=None, locale=locale),
            format,
            locale,
        )
    else:
        return parse_pattern(format).apply(datetime, locale)


def format_time(time=None, format='medium', tzinfo=None, locale=LC_TIME):
    r"""Return a time formatted according to the given pattern.

    >>> t = time(15, 30)
    >>> format_time(t, locale='en_US')
    u'3:30:00 PM'
    >>> format_time(t, format='short', locale='de_DE')
    u'15:30'

    If you don't want to use the locale default formats, you can specify a
    custom time pattern:

    >>> format_time(t, "hh 'o''clock' a", locale='en')
    u"03 o'clock PM"

    For any pattern requiring the display of the time-zone a
    timezone has to be specified explicitly:

    >>> t = datetime(2007, 4, 1, 15, 30)
    >>> tzinfo = get_timezone('Europe/Paris')
    >>> t = tzinfo.localize(t)
    >>> format_time(t, format='full', tzinfo=tzinfo, locale='fr_FR')
    u'15:30:00 heure d\u2019\xe9t\xe9 d\u2019Europe centrale'
    >>> format_time(t, "hh 'o''clock' a, zzzz", tzinfo=get_timezone('US/Eastern'),
    ...             locale='en')
    u"09 o'clock AM, Eastern Daylight Time"

    As that example shows, when this function gets passed a
    ``datetime.datetime`` value, the actual time in the formatted string is
    adjusted to the timezone specified by the `tzinfo` parameter. If the
    ``datetime`` is "naive" (i.e. it has no associated timezone information),
    it is assumed to be in UTC.

    These timezone calculations are **not** performed if the value is of type
    ``datetime.time``, as without date information there's no way to determine
    what a given time would translate to in a different timezone without
    information about whether daylight savings time is in effect or not. This
    means that time values are left as-is, and the value of the `tzinfo`
    parameter is only used to display the timezone name if needed:

    >>> t = time(15, 30)
    >>> format_time(t, format='full', tzinfo=get_timezone('Europe/Paris'),
    ...             locale='fr_FR')
    u'15:30:00 heure normale d\u2019Europe centrale'
    >>> format_time(t, format='full', tzinfo=get_timezone('US/Eastern'),
    ...             locale='en_US')
    u'3:30:00 PM Eastern Standard Time'

    :param time: the ``time`` or ``datetime`` object; if `None`, the current
                 time in UTC is used
    :param format: one of "full", "long", "medium", or "short", or a custom
                   date/time pattern
    :param tzinfo: the time-zone to apply to the time for display
    :param locale: a `Locale` object or a locale identifier
    """
    time = _get_time(time, tzinfo)

    locale = Locale.parse(locale)
    if format in ('full', 'long', 'medium', 'short'):
        format = get_time_format(format, locale=locale)
    return parse_pattern(format).apply(time, locale)


<<<<<<< HEAD
def format_skeleton(skeleton, datetime=None, tzinfo=None, locale=LC_TIME):
=======
def format_skeleton(skeleton, datetime=None, tzinfo=None, fuzzy=True, locale=LC_TIME):
>>>>>>> 832e58ab
    r"""Return a time and/or date formatted according to the given pattern.

    The skeletons are defined in the CLDR data and provide more flexibility
    than the simple short/long/medium formats, but are a bit harder to use.
    The are defined using the date/time symbols without order or punctuation
    and map to a suitable format for the given locale.

    >>> t = datetime(2007, 4, 1, 15, 30)
    >>> format_skeleton('MMMEd', t, locale='fr')
    u'dim. 1 avr.'
    >>> format_skeleton('MMMEd', t, locale='en')
    u'Sun, Apr 1'
<<<<<<< HEAD
=======
    >>> format_skeleton('yMMd', t, locale='fi')  # yMMd is not in the Finnish locale; yMd gets used
    u'1.4.2007'
    >>> format_skeleton('yMMd', t, fuzzy=False, locale='fi')  # yMMd is not in the Finnish locale, an error is thrown
    Traceback (most recent call last):
        ...
    KeyError: yMMd
>>>>>>> 832e58ab

    After the skeleton is resolved to a pattern `format_datetime` is called so
    all timezone processing etc is the same as for that.

    :param skeleton: A date time skeleton as defined in the cldr data.
    :param datetime: the ``time`` or ``datetime`` object; if `None`, the current
                 time in UTC is used
    :param tzinfo: the time-zone to apply to the time for display
<<<<<<< HEAD
    :param locale: a `Locale` object or a locale identifier
    """
    locale = Locale.parse(locale)
=======
    :param fuzzy: If the skeleton is not found, allow choosing a skeleton that's
                  close enough to it.
    :param locale: a `Locale` object or a locale identifier
    """
    locale = Locale.parse(locale)
    if fuzzy and skeleton not in locale.datetime_skeletons:
        skeleton = match_skeleton(skeleton, locale.datetime_skeletons)
>>>>>>> 832e58ab
    format = locale.datetime_skeletons[skeleton]
    return format_datetime(datetime, format, tzinfo, locale)


TIMEDELTA_UNITS = (
    ('year', 3600 * 24 * 365),
    ('month', 3600 * 24 * 30),
    ('week', 3600 * 24 * 7),
    ('day', 3600 * 24),
    ('hour', 3600),
    ('minute', 60),
    ('second', 1)
)


def format_timedelta(delta, granularity='second', threshold=.85,
                     add_direction=False, format='long',
                     locale=LC_TIME):
    """Return a time delta according to the rules of the given locale.

    >>> format_timedelta(timedelta(weeks=12), locale='en_US')
    u'3 months'
    >>> format_timedelta(timedelta(seconds=1), locale='es')
    u'1 segundo'

    The granularity parameter can be provided to alter the lowest unit
    presented, which defaults to a second.

    >>> format_timedelta(timedelta(hours=3), granularity='day',
    ...                  locale='en_US')
    u'1 day'

    The threshold parameter can be used to determine at which value the
    presentation switches to the next higher unit. A higher threshold factor
    means the presentation will switch later. For example:

    >>> format_timedelta(timedelta(hours=23), threshold=0.9, locale='en_US')
    u'1 day'
    >>> format_timedelta(timedelta(hours=23), threshold=1.1, locale='en_US')
    u'23 hours'

    In addition directional information can be provided that informs
    the user if the date is in the past or in the future:

    >>> format_timedelta(timedelta(hours=1), add_direction=True, locale='en')
    u'in 1 hour'
    >>> format_timedelta(timedelta(hours=-1), add_direction=True, locale='en')
    u'1 hour ago'

    The format parameter controls how compact or wide the presentation is:

    >>> format_timedelta(timedelta(hours=3), format='short', locale='en')
    u'3 hr'
    >>> format_timedelta(timedelta(hours=3), format='narrow', locale='en')
    u'3h'

    :param delta: a ``timedelta`` object representing the time difference to
                  format, or the delta in seconds as an `int` value
    :param granularity: determines the smallest unit that should be displayed,
                        the value can be one of "year", "month", "week", "day",
                        "hour", "minute" or "second"
    :param threshold: factor that determines at which point the presentation
                      switches to the next higher unit
    :param add_direction: if this flag is set to `True` the return value will
                          include directional information.  For instance a
                          positive timedelta will include the information about
                          it being in the future, a negative will be information
                          about the value being in the past.
    :param format: the format, can be "narrow", "short" or "long". (
                   "medium" is deprecated, currently converted to "long" to
                   maintain compatibility)
    :param locale: a `Locale` object or a locale identifier
    """
    if format not in ('narrow', 'short', 'medium', 'long'):
        raise TypeError('Format must be one of "narrow", "short" or "long"')
    if format == 'medium':
        warnings.warn('"medium" value for format param of format_timedelta'
                      ' is deprecated. Use "long" instead',
                      category=DeprecationWarning)
        format = 'long'
    if isinstance(delta, timedelta):
        seconds = int((delta.days * 86400) + delta.seconds)
    else:
        seconds = delta
    locale = Locale.parse(locale)

    def _iter_patterns(a_unit):
        if add_direction:
            unit_rel_patterns = locale._data['date_fields'][a_unit]
            if seconds >= 0:
                yield unit_rel_patterns['future']
            else:
                yield unit_rel_patterns['past']
        a_unit = 'duration-' + a_unit
        yield locale._data['unit_patterns'].get(a_unit, {}).get(format)

    for unit, secs_per_unit in TIMEDELTA_UNITS:
        value = abs(seconds) / secs_per_unit
        if value >= threshold or unit == granularity:
            if unit == granularity and value > 0:
                value = max(1, value)
            value = int(round(value))
            plural_form = locale.plural_form(value)
            pattern = None
            for patterns in _iter_patterns(unit):
                if patterns is not None:
                    pattern = patterns[plural_form]
                    break
            # This really should not happen
            if pattern is None:
                return u''
            return pattern.replace('{0}', str(value))

    return u''


def _format_fallback_interval(start, end, skeleton, tzinfo, locale):
    if skeleton in locale.datetime_skeletons:  # Use the given skeleton
        format = lambda dt: format_skeleton(skeleton, dt, tzinfo, locale=locale)
    elif all((isinstance(d, date) and not isinstance(d, datetime)) for d in (start, end)):  # Both are just dates
        format = lambda dt: format_date(dt, locale=locale)
    elif all((isinstance(d, time) and not isinstance(d, date)) for d in (start, end)):  # Both are times
        format = lambda dt: format_time(dt, tzinfo=tzinfo, locale=locale)
    else:
        format = lambda dt: format_datetime(dt, tzinfo=tzinfo, locale=locale)

    formatted_start = format(start)
    formatted_end = format(end)

    if formatted_start == formatted_end:
        return format(start)

    return (
        locale.interval_formats.get(None, "{0}-{1}").
        replace("{0}", formatted_start).
        replace("{1}", formatted_end)
    )


def format_interval(start, end, skeleton=None, tzinfo=None, fuzzy=True, locale=LC_TIME):
    """
    Format an interval between two instants according to the locale's rules.

    >>> format_interval(date(2016, 1, 15), date(2016, 1, 17), "yMd", locale="fi")
    u'15.\u201317.1.2016'

    >>> format_interval(time(12, 12), time(16, 16), "Hm", locale="en_GB")
    '12:12 \u2013 16:16'

    >>> format_interval(time(5, 12), time(16, 16), "hm", locale="en_US")
    '5:12 AM \u2013 4:16 PM'

    >>> format_interval(time(16, 18), time(16, 24), "Hm", locale="it")
    '16:18\u201316:24'

    If the start instant equals the end instant, the interval is formatted like the instant.

    >>> format_interval(time(16, 18), time(16, 18), "Hm", locale="it")
    '16:18'

    Unknown skeletons fall back to "default" formatting.

    >>> format_interval(date(2015, 1, 1), date(2017, 1, 1), "wzq", locale="ja")
    '2015/01/01\uff5e2017/01/01'

    >>> format_interval(time(16, 18), time(16, 24), "xxx", locale="ja")
    '16:18:00\uff5e16:24:00'

    >>> format_interval(date(2016, 1, 15), date(2016, 1, 17), "xxx", locale="de")
    '15.01.2016 \u2013 17.01.2016'

    :param start: First instant (datetime/date/time)
    :param end: Second instant (datetime/date/time)
    :param skeleton: The "skeleton format" to use for formatting.
    :param tzinfo: tzinfo to use (if none is already attached)
    :param fuzzy: If the skeleton is not found, allow choosing a skeleton that's
                  close enough to it.
    :param locale: A locale object or identifier.
    :return: Formatted interval
    """
    locale = Locale.parse(locale)

    # NB: The quote comments below are from the algorithm description in
    #     http://www.unicode.org/reports/tr35/tr35-dates.html#intervalFormats

    # > Look for the intervalFormatItem element that matches the "skeleton",
    # > starting in the current locale and then following the locale fallback
    # > chain up to, but not including root.

    interval_formats = locale.interval_formats

    if skeleton not in interval_formats or not skeleton:
        # > If no match was found from the previous step, check what the closest
        # > match is in the fallback locale chain, as in availableFormats. That
        # > is, this allows for adjusting the string value field's width,
        # > including adjusting between "MMM" and "MMMM", and using different
        # > variants of the same field, such as 'v' and 'z'.
        if skeleton and fuzzy:
            skeleton = match_skeleton(skeleton, interval_formats)
        else:
            skeleton = None
        if not skeleton:  # Still no match whatsoever?
            # > Otherwise, format the start and end datetime using the fallback pattern.
            return _format_fallback_interval(start, end, skeleton, tzinfo, locale)

    skel_formats = interval_formats[skeleton]

    if start == end:
        return format_skeleton(skeleton, start, tzinfo, fuzzy=fuzzy, locale=locale)

    start = _ensure_datetime_tzinfo(_get_datetime(start), tzinfo=tzinfo)
    end = _ensure_datetime_tzinfo(_get_datetime(end), tzinfo=tzinfo)

    start_fmt = DateTimeFormat(start, locale=locale)
    end_fmt = DateTimeFormat(end, locale=locale)

    # > If a match is found from previous steps, compute the calendar field
    # > with the greatest difference between start and end datetime. If there
    # > is no difference among any of the fields in the pattern, format as a
    # > single date using availableFormats, and return.

    for field in PATTERN_CHAR_ORDER:  # These are in largest-to-smallest order
        if field in skel_formats:
            if start_fmt.extract(field) != end_fmt.extract(field):
                # > If there is a match, use the pieces of the corresponding pattern to
                # > format the start and end datetime, as above.
                return "".join(
                    parse_pattern(pattern).apply(instant, locale)
                    for pattern, instant
                    in zip(skel_formats[field], (start, end))
                )

    # > Otherwise, format the start and end datetime using the fallback pattern.

    return _format_fallback_interval(start, end, skeleton, tzinfo, locale)


def get_period_id(time, tzinfo=None, type=None, locale=LC_TIME):
    """
    Get the day period ID for a given time.

    This ID can be used as a key for the period name dictionary.

    >>> get_period_names(locale="de")[get_period_id(time(7, 42), locale="de")]
    u'Morgen'

    :param time: The time to inspect.
    :param tzinfo: The timezone for the time. See ``format_time``.
    :param type: The period type to use. Either "selection" or None.
                 The selection type is used for selecting among phrases such as
                 “Your email arrived yesterday evening” or “Your email arrived last night”.
    :param locale: the `Locale` object, or a locale string
    :return: period ID. Something is always returned -- even if it's just "am" or "pm".
    """
    time = _get_time(time, tzinfo)
    seconds_past_midnight = int(time.hour * 60 * 60 + time.minute * 60 + time.second)
    locale = Locale.parse(locale)

    # The LDML rules state that the rules may not overlap, so iterating in arbitrary
    # order should be alright, though `at` periods should be preferred.
    rulesets = locale.day_period_rules.get(type, {}).items()

    for rule_id, rules in rulesets:
        for rule in rules:
            if "at" in rule and rule["at"] == seconds_past_midnight:
                return rule_id

    for rule_id, rules in rulesets:
        for rule in rules:
            start_ok = end_ok = False

            if "from" in rule and seconds_past_midnight >= rule["from"]:
                start_ok = True
            if "to" in rule and seconds_past_midnight <= rule["to"]:
                # This rule type does not exist in the present CLDR data;
                # excuse the lack of test coverage.
                end_ok = True
            if "before" in rule and seconds_past_midnight < rule["before"]:
                end_ok = True
            if "after" in rule:
                raise NotImplementedError("'after' is deprecated as of CLDR 29.")

            if start_ok and end_ok:
                return rule_id

    if seconds_past_midnight < 43200:
        return "am"
    else:
        return "pm"


def parse_date(string, locale=LC_TIME):
    """Parse a date from a string.

    This function uses the date format for the locale as a hint to determine
    the order in which the date fields appear in the string.

    >>> parse_date('4/1/04', locale='en_US')
    datetime.date(2004, 4, 1)
    >>> parse_date('01.04.2004', locale='de_DE')
    datetime.date(2004, 4, 1)

    :param string: the string containing the date
    :param locale: a `Locale` object or a locale identifier
    """
    # TODO: try ISO format first?
    format = get_date_format(locale=locale).pattern.lower()
    year_idx = format.index('y')
    month_idx = format.index('m')
    if month_idx < 0:
        month_idx = format.index('l')
    day_idx = format.index('d')

    indexes = [(year_idx, 'Y'), (month_idx, 'M'), (day_idx, 'D')]
    indexes.sort()
    indexes = dict([(item[1], idx) for idx, item in enumerate(indexes)])

    # FIXME: this currently only supports numbers, but should also support month
    #        names, both in the requested locale, and english

    numbers = re.findall('(\d+)', string)
    year = numbers[indexes['Y']]
    if len(year) == 2:
        year = 2000 + int(year)
    else:
        year = int(year)
    month = int(numbers[indexes['M']])
    day = int(numbers[indexes['D']])
    if month > 12:
        month, day = day, month
    return date(year, month, day)


def parse_time(string, locale=LC_TIME):
    """Parse a time from a string.

    This function uses the time format for the locale as a hint to determine
    the order in which the time fields appear in the string.

    >>> parse_time('15:30:00', locale='en_US')
    datetime.time(15, 30)

    :param string: the string containing the time
    :param locale: a `Locale` object or a locale identifier
    :return: the parsed time
    :rtype: `time`
    """
    # TODO: try ISO format first?
    format = get_time_format(locale=locale).pattern.lower()
    hour_idx = format.index('h')
    if hour_idx < 0:
        hour_idx = format.index('k')
    min_idx = format.index('m')
    sec_idx = format.index('s')

    indexes = [(hour_idx, 'H'), (min_idx, 'M'), (sec_idx, 'S')]
    indexes.sort()
    indexes = dict([(item[1], idx) for idx, item in enumerate(indexes)])

    # FIXME: support 12 hour clock, and 0-based hour specification
    #        and seconds should be optional, maybe minutes too
    #        oh, and time-zones, of course

    numbers = re.findall('(\d+)', string)
    hour = int(numbers[indexes['H']])
    minute = int(numbers[indexes['M']])
    second = int(numbers[indexes['S']])
    return time(hour, minute, second)


class DateTimePattern(object):

    def __init__(self, pattern, format):
        self.pattern = pattern
        self.format = format

    def __repr__(self):
        return '<%s %r>' % (type(self).__name__, self.pattern)

    def __unicode__(self):
        return self.pattern

    def __mod__(self, other):
        if type(other) is not DateTimeFormat:
            return NotImplemented
        return self.format % other

    def apply(self, datetime, locale):
        return self % DateTimeFormat(datetime, locale)


class DateTimeFormat(object):

    def __init__(self, value, locale):
        assert isinstance(value, (date, datetime, time))
        if isinstance(value, (datetime, time)) and value.tzinfo is None:
            value = value.replace(tzinfo=UTC)
        self.value = value
        self.locale = Locale.parse(locale)

    def __getitem__(self, name):
        char = name[0]
        num = len(name)
        if char == 'G':
            return self.format_era(char, num)
        elif char in ('y', 'Y', 'u'):
            return self.format_year(char, num)
        elif char in ('Q', 'q'):
            return self.format_quarter(char, num)
        elif char in ('M', 'L'):
            return self.format_month(char, num)
        elif char in ('w', 'W'):
            return self.format_week(char, num)
        elif char == 'd':
            return self.format(self.value.day, num)
        elif char == 'D':
            return self.format_day_of_year(num)
        elif char == 'F':
            return self.format_day_of_week_in_month()
        elif char in ('E', 'e', 'c'):
            return self.format_weekday(char, num)
        elif char == 'a':
            # TODO: Add support for the rest of the period formats (a*, b*, B*)
            return self.format_period(char)
        elif char == 'h':
            if self.value.hour % 12 == 0:
                return self.format(12, num)
            else:
                return self.format(self.value.hour % 12, num)
        elif char == 'H':
            return self.format(self.value.hour, num)
        elif char == 'K':
            return self.format(self.value.hour % 12, num)
        elif char == 'k':
            if self.value.hour == 0:
                return self.format(24, num)
            else:
                return self.format(self.value.hour, num)
        elif char == 'm':
            return self.format(self.value.minute, num)
        elif char == 's':
            return self.format(self.value.second, num)
        elif char == 'S':
            return self.format_frac_seconds(num)
        elif char == 'A':
            return self.format_milliseconds_in_day(num)
        elif char in ('z', 'Z', 'v', 'V', 'x', 'X', 'O'):
            return self.format_timezone(char, num)
        else:
            raise KeyError('Unsupported date/time field %r' % char)

    def extract(self, char):
        char = str(char)[0]
        if char == 'y':
            return self.value.year
        elif char == 'M':
            return self.value.month
        elif char == 'd':
            return self.value.day
        elif char == 'H':
            return self.value.hour
        elif char == 'h':
            return (self.value.hour % 12 or 12)
        elif char == 'm':
            return self.value.minute
        elif char == 'a':
            return int(self.value.hour >= 12)  # 0 for am, 1 for pm
        else:
            raise NotImplementedError("Not implemented: extracting %r from %r" % (char, self.value))

    def format_era(self, char, num):
        width = {3: 'abbreviated', 4: 'wide', 5: 'narrow'}[max(3, num)]
        era = int(self.value.year >= 0)
        return get_era_names(width, self.locale)[era]

    def format_year(self, char, num):
        value = self.value.year
        if char.isupper():
            week = self.get_week_number(self.get_day_of_year())
            if week == 0:
                value -= 1
        year = self.format(value, num)
        if num == 2:
            year = year[-2:]
        return year

    def format_quarter(self, char, num):
        quarter = (self.value.month - 1) // 3 + 1
        if num <= 2:
            return ('%%0%dd' % num) % quarter
        width = {3: 'abbreviated', 4: 'wide', 5: 'narrow'}[num]
        context = {'Q': 'format', 'q': 'stand-alone'}[char]
        return get_quarter_names(width, context, self.locale)[quarter]

    def format_month(self, char, num):
        if num <= 2:
            return ('%%0%dd' % num) % self.value.month
        width = {3: 'abbreviated', 4: 'wide', 5: 'narrow'}[num]
        context = {'M': 'format', 'L': 'stand-alone'}[char]
        return get_month_names(width, context, self.locale)[self.value.month]

    def format_week(self, char, num):
        if char.islower():  # week of year
            day_of_year = self.get_day_of_year()
            week = self.get_week_number(day_of_year)
            if week == 0:
                date = self.value - timedelta(days=day_of_year)
                week = self.get_week_number(self.get_day_of_year(date),
                                            date.weekday())
            return self.format(week, num)
        else:  # week of month
            week = self.get_week_number(self.value.day)
            if week == 0:
                date = self.value - timedelta(days=self.value.day)
                week = self.get_week_number(date.day, date.weekday())
            return '%d' % week

    def format_weekday(self, char='E', num=4):
        """
        Return weekday from parsed datetime according to format pattern.

        >>> format = DateTimeFormat(date(2016, 2, 28), Locale.parse('en_US'))
        >>> format.format_weekday()
        u'Sunday'

        'E': Day of week - Use one through three letters for the abbreviated day name, four for the full (wide) name,
             five for the narrow name, or six for the short name.
        >>> format.format_weekday('E',2)
        u'Sun'

        'e': Local day of week. Same as E except adds a numeric value that will depend on the local starting day of the
             week, using one or two letters. For this example, Monday is the first day of the week.
        >>> format.format_weekday('e',2)
        '01'

        'c': Stand-Alone local day of week - Use one letter for the local numeric value (same as 'e'), three for the
             abbreviated day name, four for the full (wide) name, five for the narrow name, or six for the short name.
        >>> format.format_weekday('c',1)
        '1'

        :param char: pattern format character ('e','E','c')
        :param num: count of format character

        """
        if num < 3:
            if char.islower():
                value = 7 - self.locale.first_week_day + self.value.weekday()
                return self.format(value % 7 + 1, num)
            num = 3
        weekday = self.value.weekday()
        width = {3: 'abbreviated', 4: 'wide', 5: 'narrow', 6: 'short'}[num]
        if char == 'c':
            context = 'stand-alone'
        else:
            context = 'format'
        return get_day_names(width, context, self.locale)[weekday]

    def format_day_of_year(self, num):
        return self.format(self.get_day_of_year(), num)

    def format_day_of_week_in_month(self):
        return '%d' % ((self.value.day - 1) // 7 + 1)

    def format_period(self, char):
        period = {0: 'am', 1: 'pm'}[int(self.value.hour >= 12)]
        for width in ('wide', 'narrow', 'abbreviated'):
            period_names = get_period_names(context='format', width=width, locale=self.locale)
            if period in period_names:
                return period_names[period]
        raise ValueError('Could not format period %s in %s' % (period, self.locale))

    def format_frac_seconds(self, num):
        """ Return fractional seconds.

        Rounds the time's microseconds to the precision given by the number \
        of digits passed in.
        """
        value = self.value.microsecond / 1000000
        return self.format(round(value, num) * 10**num, num)

    def format_milliseconds_in_day(self, num):
        msecs = self.value.microsecond // 1000 + self.value.second * 1000 + \
            self.value.minute * 60000 + self.value.hour * 3600000
        return self.format(msecs, num)

    def format_timezone(self, char, num):
        width = {3: 'short', 4: 'long', 5: 'iso8601'}[max(3, num)]
        if char == 'z':
            return get_timezone_name(self.value, width, locale=self.locale)
        elif char == 'Z':
            if num == 5:
                return get_timezone_gmt(self.value, width, locale=self.locale, return_z=True)
            return get_timezone_gmt(self.value, width, locale=self.locale)
        elif char == 'O':
            if num == 4:
                return get_timezone_gmt(self.value, width, locale=self.locale)
        # TODO: To add support for O:1
        elif char == 'v':
            return get_timezone_name(self.value.tzinfo, width,
                                     locale=self.locale)
        elif char == 'V':
            if num == 1:
                return get_timezone_name(self.value.tzinfo, width,
                                         uncommon=True, locale=self.locale)
            elif num == 2:
                return get_timezone_name(self.value.tzinfo, locale=self.locale, return_zone=True)
            elif num == 3:
                return get_timezone_location(self.value.tzinfo, locale=self.locale, return_city=True)
            return get_timezone_location(self.value.tzinfo, locale=self.locale)
        # Included additional elif condition to add support for 'Xx' in timezone format
        elif char == 'X':
            if num == 1:
                return get_timezone_gmt(self.value, width='iso8601_short', locale=self.locale,
                                        return_z=True)
            elif num in (2, 4):
                return get_timezone_gmt(self.value, width='short', locale=self.locale,
                                        return_z=True)
            elif num in (3, 5):
                return get_timezone_gmt(self.value, width='iso8601', locale=self.locale,
                                        return_z=True)
        elif char == 'x':
            if num == 1:
                return get_timezone_gmt(self.value, width='iso8601_short', locale=self.locale)
            elif num in (2, 4):
                return get_timezone_gmt(self.value, width='short', locale=self.locale)
            elif num in (3, 5):
                return get_timezone_gmt(self.value, width='iso8601', locale=self.locale)

    def format(self, value, length):
        return ('%%0%dd' % length) % value

    def get_day_of_year(self, date=None):
        if date is None:
            date = self.value
        return (date - date.replace(month=1, day=1)).days + 1

    def get_week_number(self, day_of_period, day_of_week=None):
        """Return the number of the week of a day within a period. This may be
        the week number in a year or the week number in a month.

        Usually this will return a value equal to or greater than 1, but if the
        first week of the period is so short that it actually counts as the last
        week of the previous period, this function will return 0.

        >>> format = DateTimeFormat(date(2006, 1, 8), Locale.parse('de_DE'))
        >>> format.get_week_number(6)
        1

        >>> format = DateTimeFormat(date(2006, 1, 8), Locale.parse('en_US'))
        >>> format.get_week_number(6)
        2

        :param day_of_period: the number of the day in the period (usually
                              either the day of month or the day of year)
        :param day_of_week: the week day; if ommitted, the week day of the
                            current date is assumed
        """
        if day_of_week is None:
            day_of_week = self.value.weekday()
        first_day = (day_of_week - self.locale.first_week_day -
                     day_of_period + 1) % 7
        if first_day < 0:
            first_day += 7
        week_number = (day_of_period + first_day - 1) // 7
        if 7 - first_day >= self.locale.min_week_days:
            week_number += 1
        return week_number


PATTERN_CHARS = {
    'G': [1, 2, 3, 4, 5],                                               # era
    'y': None, 'Y': None, 'u': None,                                    # year
    'Q': [1, 2, 3, 4, 5], 'q': [1, 2, 3, 4, 5],                         # quarter
    'M': [1, 2, 3, 4, 5], 'L': [1, 2, 3, 4, 5],                         # month
    'w': [1, 2], 'W': [1],                                              # week
    'd': [1, 2], 'D': [1, 2, 3], 'F': [1], 'g': None,                   # day
    'E': [1, 2, 3, 4, 5, 6], 'e': [1, 2, 3, 4, 5, 6], 'c': [1, 3, 4, 5, 6],  # week day
    'a': [1],                                                           # period
    'h': [1, 2], 'H': [1, 2], 'K': [1, 2], 'k': [1, 2],                 # hour
    'm': [1, 2],                                                        # minute
    's': [1, 2], 'S': None, 'A': None,                                  # second
    'z': [1, 2, 3, 4], 'Z': [1, 2, 3, 4, 5], 'O': [1, 4], 'v': [1, 4],  # zone
    'V': [1, 2, 3, 4], 'x': [1, 2, 3, 4, 5], 'X': [1, 2, 3, 4, 5]       # zone
}

#: The pattern characters declared in the Date Field Symbol Table
#: (http://www.unicode.org/reports/tr35/tr35-dates.html#Date_Field_Symbol_Table)
#: in order of decreasing magnitude.
PATTERN_CHAR_ORDER = "GyYuUQqMLlwWdDFgEecabBChHKkjJmsSAzZOvVXx"

_pattern_cache = {}


def parse_pattern(pattern):
    """Parse date, time, and datetime format patterns.

    >>> parse_pattern("MMMMd").format
    u'%(MMMM)s%(d)s'
    >>> parse_pattern("MMM d, yyyy").format
    u'%(MMM)s %(d)s, %(yyyy)s'

    Pattern can contain literal strings in single quotes:

    >>> parse_pattern("H:mm' Uhr 'z").format
    u'%(H)s:%(mm)s Uhr %(z)s'

    An actual single quote can be used by using two adjacent single quote
    characters:

    >>> parse_pattern("hh' o''clock'").format
    u"%(hh)s o'clock"

    :param pattern: the formatting pattern to parse
    """
    if type(pattern) is DateTimePattern:
        return pattern

    if pattern in _pattern_cache:
        return _pattern_cache[pattern]

    result = []

    for tok_type, tok_value in tokenize_pattern(pattern):
        if tok_type == "chars":
            result.append(tok_value.replace('%', '%%'))
        elif tok_type == "field":
            fieldchar, fieldnum = tok_value
            limit = PATTERN_CHARS[fieldchar]
            if limit and fieldnum not in limit:
                raise ValueError('Invalid length for field: %r'
                                 % (fieldchar * fieldnum))
            result.append('%%(%s)s' % (fieldchar * fieldnum))
        else:
            raise NotImplementedError("Unknown token type: %s" % tok_type)

    _pattern_cache[pattern] = pat = DateTimePattern(pattern, u''.join(result))
    return pat


def tokenize_pattern(pattern):
    """
    Tokenize date format patterns.

    Returns a list of (token_type, token_value) tuples.

    ``token_type`` may be either "chars" or "field".

    For "chars" tokens, the value is the literal value.

    For "field" tokens, the value is a tuple of (field character, repetition count).

    :param pattern: Pattern string
    :type pattern: str
    :rtype: list[tuple]
    """
    result = []
    quotebuf = None
    charbuf = []
    fieldchar = ['']
    fieldnum = [0]

    def append_chars():
        result.append(('chars', ''.join(charbuf).replace('\0', "'")))
        del charbuf[:]

    def append_field():
        result.append(('field', (fieldchar[0], fieldnum[0])))
        fieldchar[0] = ''
        fieldnum[0] = 0

    for idx, char in enumerate(pattern.replace("''", '\0')):
        if quotebuf is None:
            if char == "'":  # quote started
                if fieldchar[0]:
                    append_field()
                elif charbuf:
                    append_chars()
                quotebuf = []
            elif char in PATTERN_CHARS:
                if charbuf:
                    append_chars()
                if char == fieldchar[0]:
                    fieldnum[0] += 1
                else:
                    if fieldchar[0]:
                        append_field()
                    fieldchar[0] = char
                    fieldnum[0] = 1
            else:
                if fieldchar[0]:
                    append_field()
                charbuf.append(char)

        elif quotebuf is not None:
            if char == "'":  # end of quote
                charbuf.extend(quotebuf)
                quotebuf = None
            else:  # inside quote
                quotebuf.append(char)

    if fieldchar[0]:
        append_field()
    elif charbuf:
        append_chars()

    return result


def untokenize_pattern(tokens):
    """
    Turn a date format pattern token stream back into a string.

    This is the reverse operation of ``tokenize_pattern``.

    :type tokens: Iterable[tuple]
    :rtype: str
    """
    output = []
    for tok_type, tok_value in tokens:
        if tok_type == "field":
            output.append(tok_value[0] * tok_value[1])
        elif tok_type == "chars":
            if not any(ch in PATTERN_CHARS for ch in tok_value):  # No need to quote
                output.append(tok_value)
            else:
                output.append("'%s'" % tok_value.replace("'", "''"))
    return "".join(output)


def split_interval_pattern(pattern):
    """
    Split an interval-describing datetime pattern into multiple pieces.

    > The pattern is then designed to be broken up into two pieces by determining the first repeating field.
    - http://www.unicode.org/reports/tr35/tr35-dates.html#intervalFormats

    >>> split_interval_pattern(u'E d.M. \u2013 E d.M.')
    [u'E d.M. \u2013 ', 'E d.M.']
    >>> split_interval_pattern("Y 'text' Y 'more text'")
    ["Y 'text '", "Y 'more text'"]
    >>> split_interval_pattern(u"E, MMM d \u2013 E")
    [u'E, MMM d \u2013 ', u'E']
    >>> split_interval_pattern("MMM d")
    ['MMM d']
    >>> split_interval_pattern("y G")
    ['y G']
    >>> split_interval_pattern(u"MMM d \u2013 d")
    [u'MMM d \u2013 ', u'd']

    :param pattern: Interval pattern string
    :return: list of "subpatterns"
    """

    seen_fields = set()
    parts = [[]]

    for tok_type, tok_value in tokenize_pattern(pattern):
        if tok_type == "field":
            if tok_value[0] in seen_fields:  # Repeated field
                parts.append([])
                seen_fields.clear()
            seen_fields.add(tok_value[0])
        parts[-1].append((tok_type, tok_value))

    return [untokenize_pattern(tokens) for tokens in parts]


def match_skeleton(skeleton, options, allow_different_fields=False):
    """
    Find the closest match for the given datetime skeleton among the options given.

    This uses the rules outlined in the TR35 document.

    >>> match_skeleton('yMMd', ('yMd', 'yMMMd'))
    'yMd'

    >>> match_skeleton('yMMd', ('jyMMd',), allow_different_fields=True)
    'jyMMd'

    >>> match_skeleton('yMMd', ('qyMMd',), allow_different_fields=False)

    >>> match_skeleton('hmz', ('hmv',))
    'hmv'

    :param skeleton: The skeleton to match
    :type skeleton: str
    :param options: An iterable of other skeletons to match against
    :type options: Iterable[str]
    :return: The closest skeleton match, or if no match was found, None.
    :rtype: str|None
    """

    # TODO: maybe implement pattern expansion?

    # Based on the implementation in
    # http://source.icu-project.org/repos/icu/icu4j/trunk/main/classes/core/src/com/ibm/icu/text/DateIntervalInfo.java

    # Filter out falsy values and sort for stability; when `interval_formats` is passed in, there may be a None key.
    options = sorted(option for option in options if option)

    if 'z' in skeleton and not any('z' in option for option in options):
        skeleton = skeleton.replace('z', 'v')

    get_input_field_width = dict(t[1] for t in tokenize_pattern(skeleton) if t[0] == "field").get
    best_skeleton = None
    best_distance = None
    for option in options:
        get_opt_field_width = dict(t[1] for t in tokenize_pattern(option) if t[0] == "field").get
        distance = 0
        for field in PATTERN_CHARS:
            input_width = get_input_field_width(field, 0)
            opt_width = get_opt_field_width(field, 0)
            if input_width == opt_width:
                continue
            if opt_width == 0 or input_width == 0:
                if not allow_different_fields:  # This one is not okay
                    option = None
                    break
                distance += 0x1000  # Magic weight constant for "entirely different fields"
            elif field == 'M' and ((input_width > 2 and opt_width <= 2) or (input_width <= 2 and opt_width > 2)):
                distance += 0x100  # Magic weight for "text turns into a number"
            else:
                distance += abs(input_width - opt_width)

        if not option:  # We lost the option along the way (probably due to "allow_different_fields")
            continue

        if not best_skeleton or distance < best_distance:
            best_skeleton = option
            best_distance = distance

        if distance == 0:  # Found a perfect match!
            break

    return best_skeleton<|MERGE_RESOLUTION|>--- conflicted
+++ resolved
@@ -805,11 +805,7 @@
     return parse_pattern(format).apply(time, locale)
 
 
-<<<<<<< HEAD
-def format_skeleton(skeleton, datetime=None, tzinfo=None, locale=LC_TIME):
-=======
 def format_skeleton(skeleton, datetime=None, tzinfo=None, fuzzy=True, locale=LC_TIME):
->>>>>>> 832e58ab
     r"""Return a time and/or date formatted according to the given pattern.
 
     The skeletons are defined in the CLDR data and provide more flexibility
@@ -822,15 +818,12 @@
     u'dim. 1 avr.'
     >>> format_skeleton('MMMEd', t, locale='en')
     u'Sun, Apr 1'
-<<<<<<< HEAD
-=======
     >>> format_skeleton('yMMd', t, locale='fi')  # yMMd is not in the Finnish locale; yMd gets used
     u'1.4.2007'
     >>> format_skeleton('yMMd', t, fuzzy=False, locale='fi')  # yMMd is not in the Finnish locale, an error is thrown
     Traceback (most recent call last):
         ...
     KeyError: yMMd
->>>>>>> 832e58ab
 
     After the skeleton is resolved to a pattern `format_datetime` is called so
     all timezone processing etc is the same as for that.
@@ -839,11 +832,6 @@
     :param datetime: the ``time`` or ``datetime`` object; if `None`, the current
                  time in UTC is used
     :param tzinfo: the time-zone to apply to the time for display
-<<<<<<< HEAD
-    :param locale: a `Locale` object or a locale identifier
-    """
-    locale = Locale.parse(locale)
-=======
     :param fuzzy: If the skeleton is not found, allow choosing a skeleton that's
                   close enough to it.
     :param locale: a `Locale` object or a locale identifier
@@ -851,7 +839,6 @@
     locale = Locale.parse(locale)
     if fuzzy and skeleton not in locale.datetime_skeletons:
         skeleton = match_skeleton(skeleton, locale.datetime_skeletons)
->>>>>>> 832e58ab
     format = locale.datetime_skeletons[skeleton]
     return format_datetime(datetime, format, tzinfo, locale)
 
